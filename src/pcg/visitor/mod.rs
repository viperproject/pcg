--- conflicted
+++ resolved
@@ -1,11 +1,7 @@
 use crate::action::PcgAction;
 use crate::borrow_pcg::action::{BorrowPCGAction, MakePlaceOldReason};
-<<<<<<< HEAD
 use crate::borrow_pcg::borrow_pcg_edge::{BorrowPCGEdge, BorrowPCGEdgeLike, LocalNode};
-=======
-use crate::borrow_pcg::borrow_pcg_edge::{BorrowPCGEdge, BorrowPCGEdgeLike};
 use crate::borrow_pcg::borrow_pcg_expansion::PlaceExpansion;
->>>>>>> 7993620d
 use crate::borrow_pcg::edge::kind::BorrowPcgEdgeKind;
 use crate::borrow_pcg::edge::outlives::{BorrowFlowEdge, BorrowFlowEdgeKind};
 use crate::borrow_pcg::path_condition::PathConditions;
@@ -108,133 +104,7 @@
         statement: &Statement<'tcx>,
         location: Location,
     ) -> Result<(), PcgError> {
-<<<<<<< HEAD
-        self.super_statement_fallable(statement, location)?;
-        match self.phase {
-            EvalStmtPhase::PreOperands => {
-                if let StatementKind::FakeRead(box (_, place)) = &statement.kind {
-                    let place: utils::Place<'tcx> = (*place).into();
-                    if !place.is_owned(self.ctxt) {
-                        let expansion_reason = ObtainReason::FakeRead;
-                        let expansion_actions = self.pcg.borrow.obtain(
-                            self.ctxt,
-                            place,
-                            &mut self.pcg.capabilities,
-                            location,
-                            expansion_reason,
-                        )?;
-                        self.record_actions(expansion_actions);
-                    }
-                }
-            }
-            EvalStmtPhase::PreMain => {
-                match &statement.kind {
-                    StatementKind::StorageDead(local) => {
-                        let place: utils::Place<'tcx> = (*local).into();
-                        self.record_and_apply_action(
-                            BorrowPCGAction::make_place_old(place, MakePlaceOldReason::StorageDead)
-                                .into(),
-                        )?;
-                    }
-                    StatementKind::Assign(box (target, _)) => {
-                        let target: utils::Place<'tcx> = (*target).into();
-                        // Any references to target should be made old because it
-                        // will be overwritten in the assignment.
-                        if target.is_ref(self.ctxt)
-                            && self.pcg.borrow.graph().contains(target, self.ctxt)
-                        {
-                            self.record_and_apply_action(
-                                BorrowPCGAction::make_place_old(
-                                    (*target).into(),
-                                    MakePlaceOldReason::ReAssign,
-                                )
-                                .into(),
-                            )?;
-
-                            // The permission to the target may have been Read originally.
-                            // Now, because it's been made old, the non-old place should be a leaf,
-                            // and its permission should be Exclusive.
-                            if self.pcg.capabilities.get(target.into())
-                                == Some(CapabilityKind::Read)
-                            {
-                                self.record_and_apply_action(
-                                    BorrowPCGAction::restore_capability(
-                                        target.into(),
-                                        CapabilityKind::Exclusive,
-                                    )
-                                    .into(),
-                                )?;
-                            }
-                        }
-                        let obtain_reason = ObtainReason::AssignTarget;
-                        let obtain_actions = self.pcg.borrow.obtain(
-                            self.ctxt,
-                            target,
-                            &mut self.pcg.capabilities,
-                            location,
-                            obtain_reason,
-                        )?;
-                        self.actions.extend(obtain_actions.actions());
-
-                        if !target.is_owned(self.ctxt) {
-                            if let Some(target_cap) = self.pcg.capabilities.get(target.into()) {
-                                if target_cap != CapabilityKind::Write {
-                                    pcg_validity_assert!(
-                                        target_cap >= CapabilityKind::Write,
-                                        "{:?}: {} cap {:?} is not greater than {:?}",
-                                        location,
-                                        target.to_short_string(self.ctxt),
-                                        target_cap,
-                                        CapabilityKind::Write
-                                    );
-                                    self.record_and_apply_action(
-                                        BorrowPCGAction::weaken(
-                                            target,
-                                            target_cap,
-                                            Some(CapabilityKind::Write),
-                                        )
-                                        .into(),
-                                    )?;
-                                }
-                            } else {
-                                pcg_validity_assert!(
-                                    false,
-                                    "No capability found for {}",
-                                    target.to_short_string(self.ctxt)
-                                );
-                            }
-                        }
-                        for rp in target.region_projections(self.ctxt).into_iter() {
-                            let blocked_edges = self
-                                .pcg
-                                .borrow
-                                .graph()
-                                .edges_blocked_by(rp.into(), self.ctxt)
-                                .map(|edge| edge.to_owned_edge())
-                                .collect::<Vec<_>>();
-                            for edge in blocked_edges {
-                                let should_remove = !matches!(
-                                    edge.kind(),
-                                    BorrowPcgEdgeKind::BorrowPcgExpansion(_)
-                                );
-                                if should_remove {
-                                    self.remove_edge_and_set_latest(edge, location, "Assign")?;
-                                }
-                            }
-                        }
-                    }
-                    _ => {}
-                }
-            }
-            EvalStmtPhase::PostMain => {
-                self.stmt_post_main(statement, location)?;
-            }
-            _ => {}
-        }
-        Ok(())
-=======
         self.perform_statement_actions(statement, location)
->>>>>>> 7993620d
     }
 
     fn visit_operand_fallable(
@@ -300,57 +170,8 @@
         rvalue: &Rvalue<'tcx>,
         location: Location,
     ) -> Result<(), PcgError> {
-<<<<<<< HEAD
-        #[instrument(skip(this), fields(location = ?location))]
-        fn visit_rvalue_inner<'mir, 'tcx, 'state>(
-            this: &mut PcgVisitor<'_, 'mir, 'tcx>,
-            rvalue: &Rvalue<'tcx>,
-            location: Location,
-        ) -> Result<(), PcgError> {
-            if matches!(rvalue, Rvalue::Ref(_, mir::BorrowKind::Fake(_), _)) {
-                return Ok(());
-            }
-            this.super_rvalue_fallable(rvalue, location)?;
-            use Rvalue::*;
-            match rvalue {
-                Use(_)
-                | Repeat(_, _)
-                | ThreadLocalRef(_)
-                | Cast(_, _, _)
-                | BinaryOp(_, _)
-                | NullaryOp(_, _)
-                | UnaryOp(_, _)
-                | Aggregate(_, _)
-                | ShallowInitBox(_, _) => {}
-
-                &Ref(_, _, place)
-                | &RawPtr(_, place)
-                | &Len(place)
-                | &Discriminant(place)
-                | &CopyForDeref(place) => {
-                    let expansion_reason = match rvalue {
-                        Rvalue::Ref(_, kind, _) => ObtainReason::CreateReference(*kind),
-                        Rvalue::RawPtr(mutbl, _) => ObtainReason::CreatePtr(*mutbl),
-                        _ => ObtainReason::RValueSimpleRead,
-                    };
-                    if this.phase == EvalStmtPhase::PreOperands {
-                        let expansion_actions = this.pcg.borrow.obtain(
-                            this.ctxt,
-                            place.into(),
-                            &mut this.pcg.capabilities,
-                            location,
-                            expansion_reason,
-                        )?;
-                        this.record_actions(expansion_actions);
-                    }
-                }
-                _ => todo!(),
-            }
-            Ok(())
-=======
         if matches!(rvalue, Rvalue::Ref(_, mir::BorrowKind::Fake(_), _)) {
             return Ok(());
->>>>>>> 7993620d
         }
         self.super_rvalue_fallable(rvalue, location)?;
         Ok(())
@@ -479,88 +300,6 @@
 
     #[tracing::instrument(skip(self))]
     fn record_and_apply_action(&mut self, action: PcgAction<'tcx>) -> Result<bool, PcgError> {
-<<<<<<< HEAD
-        let result = match &action {
-            PcgAction::Borrow(action) => self.pcg.borrow.apply_action(
-                action.clone(),
-                &mut self.pcg.capabilities,
-                self.ctxt,
-            )?,
-            PcgAction::Owned(action) => match action {
-                RepackOp::RegainLoanedCapability(place, capability_kind) => self
-                    .pcg
-                    .capabilities
-                    .insert((*place).into(), *capability_kind),
-                _ => unreachable!(),
-            },
-        };
-        self.actions.push(action);
-        Ok(result)
-    }
-
-    /// Removes leaves that are old or dead (based on the borrow checker). This
-    /// function should called prior to evaluating the effect of the statement
-    /// at `location`.
-    ///
-    /// Note that the liveness calculation is performed based on what happened
-    /// at the end of the *previous* statement.
-    ///
-    /// For example when evaluating:
-    /// ```text
-    /// bb0[1]: let x = &mut y;
-    /// bb0[2]: *x = 2;
-    /// bb0[3]: ... // x is dead
-    /// ```
-    /// we do not remove the `*x -> y` edge until `bb0[3]`.
-    /// This ensures that the edge appears in the graph at the end of `bb0[2]`
-    /// (rather than never at all).
-    ///
-    /// Additional caveat: we do not remove dead places that are function
-    /// arguments. At least for now this interferes with the implementation in
-    /// the Prusti purified encoding for accessing the final value of a
-    /// reference-typed function argument in its postcondition.
-    pub(crate) fn pack_old_and_dead_borrow_leaves(
-        &mut self,
-        location: Location,
-    ) -> Result<(), PcgError> {
-        let mut num_edges_prev = self.pcg.borrow.graph().num_edges();
-        loop {
-            fn go<'slf, 'mir: 'slf, 'bc: 'slf, 'tcx>(
-                slf: &'slf mut Pcg<'tcx>,
-                ctxt: CompilerCtxt<'mir, 'tcx>,
-                location: Location,
-            ) -> Vec<BorrowPCGEdge<'tcx>> {
-                let fg = slf.borrow.graph().frozen_graph();
-
-                let should_kill_node = |p: LocalNode<'tcx>, fg: &FrozenGraphRef<'slf, 'tcx>| {
-                    let place = match p {
-                        PCGNode::Place(p) => p,
-                        PCGNode::RegionProjection(rp) => rp.place(),
-                    };
-                    if place.is_old() {
-                        return true;
-                    }
-
-                    if ctxt.is_arg(place.local()) {
-                        return false;
-                    }
-
-                    if !place.place().projection.is_empty()
-                        && !fg.has_edge_blocking(place.into(), ctxt)
-                    {
-                        return true;
-                    }
-
-                    ctxt.bc.is_dead(p.into(), location, true) // Definitely a leaf by this point
-                };
-
-                let should_pack_edge = |edge: &BorrowPcgEdgeKind<'tcx>| match edge {
-                    BorrowPcgEdgeKind::BorrowPcgExpansion(expansion) => {
-                        if expansion.expansion().iter().all(|node| {
-                            node.is_old() || ctxt.bc.is_dead(node.place().into(), location, true)
-                        }) {
-                            true
-=======
         let result =
             match &action {
                 PcgAction::Borrow(action) => self.pcg.borrow.apply_action(
@@ -590,7 +329,6 @@
                             self.pcg
                                 .capabilities
                                 .insert((*from).into(), CapabilityKind::Read);
->>>>>>> 7993620d
                         } else {
                             self.pcg.capabilities.remove((*from).into());
                         }
