pub mod aliases;
pub mod frozen;
pub mod join;
pub(crate) mod materialize;
mod mutate;

use crate::{
    borrow_pcg::{
        abstraction::node::AbstractionGraphNode, abstraction_graph_constructor::AbstractionGraph,
        region_projection::RegionProjection, util::ExploreFrom,
    },
    pcg::PCGNode,
    rustc_interface::{
        data_structures::fx::{FxHashMap, FxHashSet},
        middle::mir::{self},
    },
    utils::{
        data_structures::HashSet,
        display::{DebugLines, DisplayWithCompilerCtxt},
        maybe_old::MaybeOldPlace,
        validity::HasValidityCheck,
        HasPlace, Place, BORROWS_DEBUG_IMGCAT, COUPLING_DEBUG_IMGCAT,
    },
};
use frozen::{CachedBlockingEdges, CachedLeafEdges, FrozenGraphRef};
use itertools::Itertools;
use serde_json::json;

use super::{
    borrow_pcg_edge::{BlockedNode, BorrowPcgEdgeRef, BorrowPcgEdge, BorrowPcgEdgeLike, LocalNode},
    edge::borrow::LocalBorrow,
    edge_data::EdgeData,
    path_condition::PathConditions,
};
use crate::borrow_pcg::edge::abstraction::AbstractionType;
use crate::borrow_pcg::edge::borrow::BorrowEdge;
use crate::borrow_pcg::edge::kind::BorrowPcgEdgeKind;
use crate::utils::json::ToJsonWithCompilerCtxt;
use crate::utils::CompilerCtxt;

#[derive(Clone, Debug, Default)]
pub struct BorrowsGraph<'tcx> {
    edges: FxHashMap<BorrowPcgEdgeKind<'tcx>, PathConditions>,
}

impl<'tcx> DebugLines<CompilerCtxt<'_, 'tcx>> for BorrowsGraph<'tcx> {
    fn debug_lines(&self, repacker: CompilerCtxt<'_, 'tcx>) -> Vec<String> {
        self.edges()
            .map(|edge| edge.to_short_string(repacker).to_string())
            .sorted()
            .collect()
    }
}

impl<'tcx> HasValidityCheck<'tcx> for BorrowsGraph<'tcx> {
    #[allow(unused)]
    fn check_validity(&self, ctxt: CompilerCtxt<'_, 'tcx>) -> Result<(), String> {
        let nodes = self.nodes(ctxt);
        // TODO
        // for node in nodes.iter() {
        //     if let PCGNode::RegionProjection(rp) = node
        //         && rp.is_placeholder()
        //     {
        //         if nodes
        //             .iter()
        //             .any(|n| matches!(n, PCGNode::RegionProjection(rp2) if rp.base == rp2.base && rp.region_idx == rp2.region_idx && rp2.label().is_none())) {
        //                 return Err(format!(
        //                     "Placeholder region projection {} is not unique",
        //                     rp.to_short_string(ctxt)
        //                 ));
        //             }
        //     }
        // }
        for edge in self.edges() {
            edge.check_validity(ctxt)?;
        }
        Ok(())
    }
}

impl Eq for BorrowsGraph<'_> {}

impl PartialEq for BorrowsGraph<'_> {
    fn eq(&self, other: &Self) -> bool {
        self.edges == other.edges
    }
}

pub(crate) fn coupling_imgcat_debug() -> bool {
    *COUPLING_DEBUG_IMGCAT
}

pub(crate) fn borrows_imgcat_debug() -> bool {
    *BORROWS_DEBUG_IMGCAT
}

impl<'tcx> BorrowsGraph<'tcx> {
    pub(crate) fn owned_places(&self, ctxt: CompilerCtxt<'_, 'tcx>) -> HashSet<Place<'tcx>> {
        let mut result = HashSet::default();
        for edge in self.edges() {
            match edge.kind {
                BorrowPcgEdgeKind::BorrowPcgExpansion(e) => {
                    if let Some(base) = e.base.as_current_place()
                        && base.is_owned(ctxt)
                    {
                        result.insert(base);
                    }
                }
                BorrowPcgEdgeKind::Borrow(BorrowEdge::Local(borrow)) => {
                    if let MaybeOldPlace::Current { place } = borrow.blocked_place
                        && place.is_owned(ctxt)
                    {
                        result.insert(place);
                    }
                }
                _ => {}
            }
        }
        result
    }

    pub(crate) fn borrow_created_at(&self, location: mir::Location) -> Option<&LocalBorrow<'tcx>> {
        for edge in self.edges() {
            if let BorrowPcgEdgeKind::Borrow(BorrowEdge::Local(borrow)) = edge.kind
                && borrow.reserve_location() == location
            {
                return Some(borrow);
            }
        }
        None
    }

    pub(crate) fn common_edges(&self, other: &Self) -> FxHashSet<BorrowPcgEdgeKind<'tcx>> {
        let mut common_edges = FxHashSet::default();
        for (edge_kind, _) in self.edges.iter() {
            if other.edges.contains_key(edge_kind) {
                common_edges.insert(edge_kind.clone());
            }
        }
        common_edges
    }

    pub(crate) fn identify_placeholder_target(
        &self,
        from: RegionProjection<'tcx, MaybeOldPlace<'tcx>>,
        ctxt: CompilerCtxt<'_, 'tcx>,
    ) -> FxHashSet<RegionProjection<'tcx, MaybeOldPlace<'tcx>>> {
        let mut result = FxHashSet::default();
        let mut blocking: Vec<RegionProjection<'tcx, MaybeOldPlace<'tcx>>> = self
            .region_projections_blocked_by(from.into(), ctxt)
            .into_iter()
            .flat_map(|rp| rp.try_into())
            .collect();
        let mut seen = FxHashSet::default();
        while let Some(node) = blocking.pop() {
            if seen.contains(&node) {
                continue;
            }
            seen.insert(node);
            let place = node.base().place();
            if place.is_deref() {
                let to_add: Vec<RegionProjection<'tcx, MaybeOldPlace<'tcx>>> = self
                    .region_projections_blocked_by(node.into(), ctxt)
                    .into_iter()
                    .flat_map(|rp| rp.try_into())
                    .collect();
                blocking.extend(to_add);
            } else {
                result.insert(node);
            }
        }
        result
    }

    fn region_projections_blocked_by(
        &self,
        from: LocalNode<'tcx>,
        ctxt: CompilerCtxt<'_, 'tcx>,
    ) -> FxHashSet<RegionProjection<'tcx>> {
        let mut result = FxHashSet::default();
        for edge in self.edges_blocked_by(from, ctxt) {
            for node in edge.blocked_nodes(ctxt) {
                if let PCGNode::RegionProjection(rp) = node {
                    result.insert(rp);
                }
            }
        }
        result
    }

    pub(crate) fn has_function_call_abstraction_at(&self, location: mir::Location) -> bool {
        for edge in self.edges() {
            if let BorrowPcgEdgeKind::Abstraction(abstraction) = edge.kind()
                && abstraction.is_function_call()
                && abstraction.location() == location
            {
                return true;
            }
        }
        false
    }

    pub(crate) fn contains<T: Into<PCGNode<'tcx>>>(
        &self,
        node: T,
        repacker: CompilerCtxt<'_, 'tcx>,
    ) -> bool {
        let node = node.into();
        self.edges().any(|edge| {
            edge.blocks_node(node, repacker)
                || node
                    .as_blocking_node(repacker)
                    .map(|blocking| edge.blocked_by_nodes(repacker).contains(&blocking))
                    .unwrap_or(false)
        })
    }

    #[allow(unused)]
    pub(crate) fn into_edges(self) -> impl Iterator<Item = BorrowPcgEdge<'tcx>> {
        self.edges
            .into_iter()
            .map(|(kind, conditions)| BorrowPcgEdge { kind, conditions })
    }

    pub fn edges<'slf>(&'slf self) -> impl Iterator<Item = BorrowPcgEdgeRef<'tcx, 'slf>> + 'slf {
        self.edges
            .iter()
            .map(|(kind, conditions)| BorrowPcgEdgeRef { kind, conditions })
    }

    pub(crate) fn base_abstraction_graph<'graph, 'mir: 'graph>(
        &'graph self,
        block: mir::BasicBlock,
        ctxt: CompilerCtxt<'mir, 'tcx>,
    ) -> AbstractionGraph<'tcx, 'graph> {
        let mut graph: AbstractionGraph<'tcx, 'graph> = AbstractionGraph::new();

        let frozen_graph = FrozenGraphRef::new(self);

        tracing::debug!(
            "Constructing abstraction graph for graph with {} edges",
            self.num_edges()
        );

        let mut queue = vec![];
        for node in frozen_graph.roots(ctxt).iter() {
            tracing::debug!("Adding root node to queue: {:?}", node);
            queue.push(ExploreFrom::new(
                *node,
                node.as_abstraction_graph_node(block, ctxt),
            ));
        }

        let mut seen = FxHashSet::default();

        let mut iteration = 0;

        while let Some(ef) = queue.pop() {
            if seen.contains(&ef) {
                continue;
            }
            seen.insert(ef);
            iteration += 1;
            if iteration % 100000 == 0 {
                tracing::info!("Iteration {iteration}",);
            }
            let edges_blocking: CachedBlockingEdges<'graph, 'tcx> =
                frozen_graph.get_edges_blocking(ef.current(), ctxt);
            for edge in edges_blocking {
                match edge.kind() {
                    BorrowPcgEdgeKind::Abstraction(abstraction_edge) => {
                        let inputs = abstraction_edge
                            .inputs()
                            .into_iter()
                            .map(|node| AbstractionGraphNode::from_pcg_node(node, block, ctxt))
                            .collect::<Vec<_>>()
                            .into();
                        let outputs = abstraction_edge
                            .outputs()
                            .into_iter()
                            .map(|node| {
                                AbstractionGraphNode::from_pcg_node(node.into(), block, ctxt)
                            })
                            .collect::<Vec<_>>()
                            .into();
                        graph.add_edge(
                            &inputs,
                            &outputs,
                            std::iter::once(edge.kind).collect(),
                            ctxt,
                        );
                    }
                    BorrowPcgEdgeKind::BorrowPcgExpansion(e)
                        if e.is_owned_expansion(ctxt)
                            && ef
                                .current()
                                .as_maybe_old_place()
                                .is_some_and(|p| p.is_owned(ctxt)) =>
                    {
                        continue
                    }
                    _ => {
                        for node in edge.blocked_by_nodes(ctxt) {
                            if let LocalNode::RegionProjection(rp) = node
                                && let Some(source) = ef.connect()
                                && source
                                    != AbstractionGraphNode::from_pcg_node(rp.into(), block, ctxt)
                            {
                                graph.add_edge(
                                    &vec![source].into(),
                                    &vec![AbstractionGraphNode::from_pcg_node(
                                        rp.into(),
                                        block,
                                        ctxt,
                                    )]
                                    .into(),
                                    std::iter::once(edge.kind).collect(),
                                    ctxt,
                                );
                            }
                        }
                    }
                }
                for node in edge.blocked_by_nodes(ctxt) {
                    let pcg_node = node.into();
                    queue.push(ExploreFrom::new(
                        pcg_node,
                        pcg_node
                            .as_abstraction_graph_node(block, ctxt)
                            .or(ef.connect()),
                    ));
                }
            }
        }
        graph
    }

    pub fn frozen_graph(&self) -> FrozenGraphRef<'_, 'tcx> {
        FrozenGraphRef::new(self)
    }

    pub(crate) fn abstraction_edge_kinds<'slf>(
        &'slf self,
    ) -> impl Iterator<Item = &'slf AbstractionType<'tcx>> + 'slf {
        self.edges().filter_map(|edge| match edge.kind {
            BorrowPcgEdgeKind::Abstraction(abstraction) => Some(abstraction),
            _ => None,
        })
    }

    pub(crate) fn abstraction_edges<'slf>(
        &'slf self,
    ) -> impl Iterator<Item = Conditioned<&'slf AbstractionType<'tcx>>> + 'slf {
        self.edges().filter_map(|edge| match edge.kind {
            BorrowPcgEdgeKind::Abstraction(abstraction) => Some(Conditioned {
                conditions: edge.conditions().clone(),
                value: abstraction,
            }),
            _ => None,
        })
    }

    /// All edges that are not blocked by any other edge The argument
    /// `blocking_map` can be provided to use a shared cache for computation
    /// of blocking calculations. The argument should be used if this function
    /// is to be called multiple times on the same graph.
    pub(crate) fn is_leaf_edge<'graph, 'mir: 'graph, 'bc: 'graph>(
        &'graph self,
        edge: &impl BorrowPcgEdgeLike<'tcx>,
        ctxt: CompilerCtxt<'mir, 'tcx>,
        blocking_map: &FrozenGraphRef<'graph, 'tcx>,
    ) -> bool {
        for n in edge.blocked_by_nodes(ctxt) {
            if blocking_map.has_edge_blocking(n.into(), ctxt) {
                return false;
            }
        }
        true
    }

    pub(crate) fn leaf_edges_set<'slf, 'mir: 'slf, 'bc: 'slf>(
        &'slf self,
        repacker: CompilerCtxt<'mir, 'tcx>,
        frozen_graph: &FrozenGraphRef<'slf, 'tcx>,
    ) -> CachedLeafEdges<'slf, 'tcx> {
        self.edges()
            .filter(move |edge| self.is_leaf_edge(edge, repacker, frozen_graph))
            .collect()
    }

    pub(crate) fn nodes<BC: Copy>(
        &self,
        ctxt: CompilerCtxt<'_, 'tcx, BC>,
    ) -> FxHashSet<PCGNode<'tcx>> {
        self.edges()
            .flat_map(|edge| {
                edge.blocked_nodes(ctxt)
                    .chain(edge.blocked_by_nodes(ctxt).map(|node| node.into()))
                    .collect::<Vec<_>>()
            })
            .collect()
    }

    pub(crate) fn roots(&self, repacker: CompilerCtxt<'_, 'tcx>) -> FxHashSet<PCGNode<'tcx>> {
        let roots: FxHashSet<PCGNode<'tcx>> = self
            .nodes(repacker)
            .into_iter()
            .filter(|node| self.is_root(*node, repacker))
            .collect();
        roots
    }

    pub(crate) fn is_root<T: Copy + Into<PCGNode<'tcx>>>(
        &self,
        node: T,
        ctxt: CompilerCtxt<'_, 'tcx>,
    ) -> bool {
        self.contains(node.into(), ctxt)
            && match node.into().as_local_node(ctxt) {
                Some(node) => match node {
                    PCGNode::Place(place) if place.is_owned(ctxt) => true,
                    _ => !self.has_edge_blocked_by(node, ctxt),
                },
                None => true,
            }
    }

    pub(crate) fn has_edge_blocked_by(
        &self,
        node: LocalNode<'tcx>,
        repacker: CompilerCtxt<'_, 'tcx>,
    ) -> bool {
        self.edges().any(|edge| edge.is_blocked_by(node, repacker))
    }

    pub(crate) fn num_edges(&self) -> usize {
        self.edges.len()
    }

    pub fn edges_blocked_by<'graph, 'mir: 'graph, BC: Copy>(
        &'graph self,
        node: LocalNode<'tcx>,
        ctxt: CompilerCtxt<'mir, 'tcx, BC>,
    ) -> impl Iterator<Item = BorrowPcgEdgeRef<'tcx, 'graph>> + use<'tcx, 'graph, 'mir, BC> {
        self.edges()
            .filter(move |edge| edge.blocked_by_nodes(ctxt).contains(&node))
    }

    #[allow(unused)]
    pub(crate) fn nodes_blocked_by<'graph, 'mir: 'graph, 'bc: 'graph>(
        &'graph self,
        node: LocalNode<'tcx>,
        ctxt: CompilerCtxt<'mir, 'tcx>,
    ) -> Vec<PCGNode<'tcx>> {
        self.edges_blocked_by(node, ctxt)
            .flat_map(|edge| edge.blocked_nodes(ctxt).collect::<Vec<_>>())
            .collect()
    }

    /// Returns true iff `edge` connects two nodes within an abstraction edge
    fn is_encapsulated_by_abstraction(
        &self,
        edge: &impl BorrowPcgEdgeLike<'tcx>,
        repacker: CompilerCtxt<'_, 'tcx>,
    ) -> bool {
        'outer: for abstraction in self.abstraction_edge_kinds() {
            for blocked in edge.blocked_nodes(repacker) {
                if !abstraction.blocks_node(blocked, repacker) {
                    continue 'outer;
                }
            }
            for blocked_by in edge.blocked_by_nodes(repacker) {
                if !abstraction.is_blocked_by(blocked_by, repacker) {
                    continue 'outer;
                }
            }
            return true;
        }
        false
    }

    pub(crate) fn insert(
        &mut self,
        edge: BorrowPcgEdge<'tcx>,
        ctxt: CompilerCtxt<'_, 'tcx>,
    ) -> bool {
        if let Some(conditions) = self.edges.get_mut(edge.kind()) {
            conditions.join(&edge.conditions, ctxt.body())
        } else {
            self.edges.insert(edge.kind, edge.conditions);
            true
        }
    }

    pub(crate) fn edges_blocking<'slf, 'mir: 'slf, 'bc: 'slf>(
        &'slf self,
        node: BlockedNode<'tcx>,
<<<<<<< HEAD
        ctxt: CompilerCtxt<'mir, 'tcx>,
    ) -> impl Iterator<Item = BorrowPCGEdgeRef<'tcx, 'slf>> + use<'tcx, 'slf, 'mir, 'bc> {
=======
        repacker: CompilerCtxt<'mir, 'tcx>,
    ) -> impl Iterator<Item = BorrowPcgEdgeRef<'tcx, 'slf>> + use<'tcx, 'slf, 'mir, 'bc> {
>>>>>>> ffd91cac
        self.edges()
            .filter(move |edge| edge.blocks_node(node, ctxt))
    }

    pub(crate) fn edges_blocking_set<'slf, 'mir: 'slf, 'bc: 'slf>(
        &'slf self,
        node: BlockedNode<'tcx>,
<<<<<<< HEAD
        ctxt: CompilerCtxt<'mir, 'tcx>,
    ) -> Vec<BorrowPCGEdgeRef<'tcx, 'slf>> {
        self.edges_blocking(node, ctxt).collect()
=======
        repacker: CompilerCtxt<'mir, 'tcx>,
    ) -> Vec<BorrowPcgEdgeRef<'tcx, 'slf>> {
        self.edges_blocking(node, repacker).collect()
>>>>>>> ffd91cac
    }

    pub(crate) fn remove(&mut self, edge: &BorrowPcgEdgeKind<'tcx>) -> Option<PathConditions> {
        self.edges.remove(edge)
    }
}

#[derive(Clone, Debug, Eq, PartialEq, Hash)]
pub struct Conditioned<T> {
    pub conditions: PathConditions,
    pub value: T,
}

impl<T> Conditioned<T> {
    pub fn new(value: T, conditions: PathConditions) -> Self {
        Self { conditions, value }
    }
}

impl<'tcx, T: ToJsonWithCompilerCtxt<'tcx, BC>, BC: Copy> ToJsonWithCompilerCtxt<'tcx, BC>
    for Conditioned<T>
{
    fn to_json(&self, repacker: CompilerCtxt<'_, 'tcx, BC>) -> serde_json::Value {
        json!({
            "conditions": self.conditions.to_json(repacker),
            "value": self.value.to_json(repacker)
        })
    }
}<|MERGE_RESOLUTION|>--- conflicted
+++ resolved
@@ -495,13 +495,8 @@
     pub(crate) fn edges_blocking<'slf, 'mir: 'slf, 'bc: 'slf>(
         &'slf self,
         node: BlockedNode<'tcx>,
-<<<<<<< HEAD
         ctxt: CompilerCtxt<'mir, 'tcx>,
-    ) -> impl Iterator<Item = BorrowPCGEdgeRef<'tcx, 'slf>> + use<'tcx, 'slf, 'mir, 'bc> {
-=======
-        repacker: CompilerCtxt<'mir, 'tcx>,
     ) -> impl Iterator<Item = BorrowPcgEdgeRef<'tcx, 'slf>> + use<'tcx, 'slf, 'mir, 'bc> {
->>>>>>> ffd91cac
         self.edges()
             .filter(move |edge| edge.blocks_node(node, ctxt))
     }
@@ -509,15 +504,9 @@
     pub(crate) fn edges_blocking_set<'slf, 'mir: 'slf, 'bc: 'slf>(
         &'slf self,
         node: BlockedNode<'tcx>,
-<<<<<<< HEAD
         ctxt: CompilerCtxt<'mir, 'tcx>,
-    ) -> Vec<BorrowPCGEdgeRef<'tcx, 'slf>> {
+    ) -> Vec<BorrowPcgEdgeRef<'tcx, 'slf>> {
         self.edges_blocking(node, ctxt).collect()
-=======
-        repacker: CompilerCtxt<'mir, 'tcx>,
-    ) -> Vec<BorrowPcgEdgeRef<'tcx, 'slf>> {
-        self.edges_blocking(node, repacker).collect()
->>>>>>> ffd91cac
     }
 
     pub(crate) fn remove(&mut self, edge: &BorrowPcgEdgeKind<'tcx>) -> Option<PathConditions> {
