--- conflicted
+++ resolved
@@ -7,36 +7,33 @@
         action::BorrowPcgActionKind,
         borrow_pcg_edge::{BorrowPcgEdgeLike, BorrowPcgEdgeRef, LocalNode, ToBorrowsEdge},
         edge::{
-            abstraction::{r#loop::LoopAbstraction, AbstractionBlockEdge},
+            abstraction::{AbstractionBlockEdge, r#loop::LoopAbstraction},
             kind::BorrowPcgEdgeKind,
         },
         edge_data::EdgeData,
         graph::BorrowsGraph,
         has_pcs_elem::LabelRegionProjectionPredicate,
         latest::Latest,
-<<<<<<< HEAD
         path_condition::ValidityConditions,
-        region_projection::{RegionProjection, RegionProjectionBaseLike, RegionProjectionLabel},
-=======
-        path_condition::PathConditions,
-        region_projection::{RegionIdx, RegionProjection, RegionProjectionBaseLike, RegionProjectionLabel},
->>>>>>> 8daf2308
+        region_projection::{
+            RegionIdx, RegionProjection, RegionProjectionBaseLike, RegionProjectionLabel,
+        },
         state::BorrowStateMutRef,
     },
     free_pcs::{CapabilityKind, FreePlaceCapabilitySummary, RepackOp},
     pcg::{
+        EvalStmtPhase, LocalNodeLike, PCGNode, PCGNodeLike, PcgMutRef, PcgRefLike,
         obtain::{ObtainType, PlaceExpander, PlaceObtainer},
         place_capabilities::PlaceCapabilities,
-        EvalStmtPhase, LocalNodeLike, PCGNode, PCGNodeLike, PcgMutRef, PcgRefLike,
     },
     pcg_validity_assert,
     rustc_interface::middle::mir::{self},
     utils::{
+        CompilerCtxt, LocalMutationIsAllowed, Place, SnapshotLocation,
         data_structures::{HashMap, HashSet},
         display::DisplayWithCompilerCtxt,
         maybe_old::MaybeOldPlace,
         remote::RemotePlace,
-        CompilerCtxt, LocalMutationIsAllowed, Place, SnapshotLocation,
     },
 };
 
